/*
 * SPDX-License-Identifier: BSD-2-Clause
 *
 * Copyright (c) 2019 Western Digital Corporation or its affiliates.
 *
 * Authors:
 *   Anup Patel <anup.patel@wdc.com>
 */

#include <sbi/sbi_console.h>
#include <sbi/sbi_ecall.h>
#include <sbi/sbi_ecall_interface.h>
#include <sbi/sbi_error.h>
#include <sbi/sbi_trap.h>
#include "sm/enclave.h"
#include "sm/sm.h"
#include "sm/syscall.h"

//All hards need to ne notified
int CPU_IN_CRITICAL=0xFFFFFFFF;
// The hart needs to flush TLB
int CPU_FLUSH_TAG=0x0;
int CPU_NEED_FLUSH[MAX_HARTS] = {0, };

// The hart needs to destroy an enclave
bool NEED_DESTORY_ENCLAVE[MAX_HARTS] = {0, };
// The hart needs to stop an enclave
bool NEED_STOP_ENCLAVE[MAX_HARTS] = {0, };

spinlock_t cpu_in_critical_lock = SPINLOCK_INIT;

#define REMOVE_CPU_FROM_NOTIFICATION(hartid) CPU_IN_CRITICAL&(~(1<<hartid))
#define CPU_ENABLE_NOTIFICATION(hartid) CPU_IN_CRITICAL|(hartid)

#define SET_FLUSH_TAG(hartid) CPU_FLUSH_TAG|(hartid)
#define REMOVE_FLUSH_TAG(hartid) CPU_FLUSH_TAG&(~(1<<hartid))

u16 sbi_ecall_version_major(void)
{
	return SBI_ECALL_VERSION_MAJOR;
}

u16 sbi_ecall_version_minor(void)
{
	return SBI_ECALL_VERSION_MINOR;
}

static unsigned long ecall_impid = SBI_OPENSBI_IMPID;

unsigned long sbi_ecall_get_impid(void)
{
	return ecall_impid;
}

void sbi_ecall_set_impid(unsigned long impid)
{
	ecall_impid = impid;
}

static SBI_LIST_HEAD(ecall_exts_list);

struct sbi_ecall_extension *sbi_ecall_find_extension(unsigned long extid)
{
	struct sbi_ecall_extension *t, *ret = NULL;

	sbi_list_for_each_entry(t, &ecall_exts_list, head) {
		if (t->extid_start <= extid && extid <= t->extid_end) {
			ret = t;
			break;
		}
	}

	return ret;
}

int sbi_ecall_register_extension(struct sbi_ecall_extension *ext)
{
	struct sbi_ecall_extension *t;

	if (!ext || (ext->extid_end < ext->extid_start) || !ext->handle)
		return SBI_EINVAL;

	sbi_list_for_each_entry(t, &ecall_exts_list, head) {
		unsigned long start = t->extid_start;
		unsigned long end = t->extid_end;
		if (end < ext->extid_start || ext->extid_end < start)
			/* no overlap */;
		else
			return SBI_EINVAL;
	}

	SBI_INIT_LIST_HEAD(&ext->head);
	sbi_list_add_tail(&ext->head, &ecall_exts_list);

	return 0;
}

void sbi_ecall_unregister_extension(struct sbi_ecall_extension *ext)
{
	bool found = FALSE;
	struct sbi_ecall_extension *t;

	if (!ext)
		return;

	sbi_list_for_each_entry(t, &ecall_exts_list, head) {
		if (t == ext) {
			found = TRUE;
			break;
		}
	}

	if (found)
		sbi_list_del_init(&ext->head);
}

int enclave_call_trap(struct sbi_trap_regs* regs)
{
	unsigned long retval = 0;

	if(check_in_enclave_world() < 0)
	{
		retval = SBI_ERR_FAILED;
		regs->mepc += 4;
		regs->mstatus = csr_read(CSR_MSTATUS);
		regs->a0 = retval;
		sbi_bug("M mode: enclave_call_trap: check in enclave world is failed \n");
		return 0;
	}

	if (regs->a6 != SBI_EXT_PENGLAI_ENCLAVE)
	{
		if (regs->a7 == __NR_ioctl)
		{
			regs->a0 = retval;
			regs->mepc = regs->mepc + 4;
			regs->mstatus = csr_read(CSR_MSTATUS);
			return 0;
		}
		destroy_enclave((uintptr_t *)regs, get_curr_enclave_id());
		regs->mepc = csr_read(CSR_MEPC);
		regs->mstatus = csr_read(CSR_MSTATUS);
		regs->a0 = -1;
		sbi_bug("M mode: enclave_call_trap: illegal user ecall\n");
		return 0;
	}

	spin_lock(&cpu_in_critical_lock);
	CPU_IN_CRITICAL = REMOVE_CPU_FROM_NOTIFICATION(current_hartid());
	spin_unlock(&cpu_in_critical_lock);
	uintptr_t n = regs->a7;
	csr_write(CSR_MEPC, regs->mepc + 4);
	uintptr_t arg0 = regs->a0, arg1 = regs->a1, arg2 = regs->a2, arg3 = regs->a3;
	switch (n)
	{
		case SBI_EXIT_ENCLAVE:
			retval = sm_exit_enclave((uintptr_t*)regs, arg0);
			break;
		case SBI_ENCLAVE_OCALL:
			retval = sm_enclave_ocall((uintptr_t*)regs, arg0, arg1, arg2, arg3);
			break;
		case SBI_ACQUIRE_SERVER:
			retval = sm_server_enclave_acquire((uintptr_t*)regs, arg0);
			break;
		case SBI_GET_CALLER_ID:
			retval = sm_get_caller_id((uintptr_t*)regs);
			break;
		case SBI_GET_ENCLAVE_ID:
			retval = sm_get_enclave_id((uintptr_t*)regs);
			break;
		case SBI_CALL_ENCLAVE:
			retval = sm_call_enclave((uintptr_t*)regs, arg0, arg1);
			break;
		case SBI_ENCLAVE_RETURN:
			retval = sm_enclave_return((uintptr_t*)regs, arg0);
			break;
		case SBI_ASYN_ENCLAVE_CALL:
			retval = sm_asyn_enclave_call((uintptr_t*)regs, arg0, arg1);
			break;
		case SBI_SPLIT_MEM_REGION:
			retval = sm_split_mem_region((uintptr_t*)regs, arg0, arg1, arg2);
			break;
		case SBI_YIELD:
			retval = sm_handle_yield((uintptr_t*)regs);
			break;
		case SBI_GET_REPORT:
			retval = sm_get_report((uintptr_t*)regs, (char*)arg0, (uintptr_t*)arg1, arg2);
			break;
<<<<<<< HEAD
		case SBI_SHM_ATTACH:
			retval = sm_shm_attatch((uintptr_t*)regs, arg0);
			break;
		case SBI_SHM_STAT:
			retval = sm_shm_stat((uintptr_t*)regs, arg0, arg1);
			break;
=======
		case SBI_GET_KEY:
			retval = sm_get_key((uintptr_t*)regs, arg0, (uintptr_t*)arg1, arg2);
			break;

>>>>>>> 21160df9
		default:
			retval = SBI_ERR_FAILED;
			sbi_bug("M mode: enclave_call_trap: unsupported ecall number %lx from enclave\n", n);
			if(check_in_enclave_world() == 0)
			{
				destroy_enclave((uintptr_t *)regs, get_curr_enclave_id());
				regs->mepc = csr_read(CSR_MEPC);
				regs->mstatus = csr_read(CSR_MSTATUS);
				regs->a0 = -1;
				return 0;
			}
			break;
	}

	spin_lock(&cpu_in_critical_lock);
	CPU_IN_CRITICAL = CPU_ENABLE_NOTIFICATION(current_hartid());
	if (((CPU_FLUSH_TAG & (1<<current_hartid())) == 1)
		&& (CPU_NEED_FLUSH[1<<current_hartid()] == 1))
	{
		__asm__ __volatile__ ("sfence.vma" : : : "memory");
		CPU_FLUSH_TAG = REMOVE_FLUSH_TAG(current_hartid());
	}
	spin_unlock(&cpu_in_critical_lock);

	regs->a0 = retval;
	if (!cpu_in_enclave(csr_read(CSR_MHARTID)))
	{
		if ((retval >= 0UL) && (retval <= SBI_LEGAL_MAX))
		{
			regs->a0 = SBI_OK;
			regs->a1 = retval;
		}
	}
	regs->mepc = csr_read(CSR_MEPC);
	regs->mstatus = csr_read(CSR_MSTATUS);
	return 0;
}

int sbi_ecall_handler(struct sbi_trap_regs *regs)
{
	int ret = 0;
	struct sbi_ecall_extension *ext;
	unsigned long extension_id = regs->a7;
	unsigned long func_id = regs->a6;
	struct sbi_trap_info trap = {0};
	unsigned long out_val = 0;
	bool is_0_1_spec = 0;
	unsigned long args[6];

	args[0] = regs->a0;
	args[1] = regs->a1;
	args[2] = regs->a2;
	args[3] = regs->a3;
	args[4] = regs->a4;
	args[5] = regs->a5;
	// sbi_printf("SBI ECALL extension_id is %lx func_id is %lx\n", extension_id, func_id);
	ext = sbi_ecall_find_extension(extension_id);
	if (extension_id != SBI_EXT_PENGLAI_HOST)
	{
		if (ext && ext->handle) {
			ret = ext->handle(extension_id, func_id,
					args, &out_val, &trap);
			if (extension_id >= SBI_EXT_0_1_SET_TIMER &&
				extension_id <= SBI_EXT_0_1_SHUTDOWN)
				is_0_1_spec = 1;
		} else {
			ret = SBI_ENOTSUPP;
		}
	}
	else
	{
		spin_lock(&cpu_in_critical_lock);
		CPU_IN_CRITICAL = REMOVE_CPU_FROM_NOTIFICATION(current_hartid());
		spin_unlock(&cpu_in_critical_lock);
		ret = ext->handle(extension_id, func_id,
					(unsigned long *)regs, &out_val, &trap);
		spin_lock(&cpu_in_critical_lock);
		CPU_IN_CRITICAL = CPU_ENABLE_NOTIFICATION(current_hartid());
		if (((CPU_FLUSH_TAG & (1<<current_hartid())) == 1)
		&& (CPU_NEED_FLUSH[1<<current_hartid()] == 1))
		{
			__asm__ __volatile__ ("sfence.vma" : : : "memory");
			CPU_FLUSH_TAG = REMOVE_FLUSH_TAG(current_hartid());
		}
		spin_unlock(&cpu_in_critical_lock);
	}


	if ((ret == SBI_ETRAP) && (extension_id != SBI_EXT_PENGLAI_HOST)) {
		trap.epc = regs->mepc;
		sbi_trap_redirect(regs, &trap);
	} else {
		if ((ret < SBI_LAST_ERR) && (extension_id != SBI_EXT_PENGLAI_HOST)) {
			sbi_printf("%s: Invalid error %d for ext=0x%lx "
				   "func=0x%lx\n", __func__, ret,
				   extension_id, func_id);
			ret = SBI_ERR_FAILED;
		}

		/*
		 * This function should return non-zero value only in case of
		 * fatal error. However, there is no good way to distinguish
		 * between a fatal and non-fatal errors yet. That's why we treat
		 * every return value except ETRAP as non-fatal and just return
		 * accordingly for now. Once fatal errors are defined, that
		 * case should be handled differently.
		 */
		if (extension_id != SBI_EXT_PENGLAI_HOST)
		{
			regs->mepc += 4;
			regs->a0 = ret;
			if (!is_0_1_spec)
				regs->a1 = out_val;
		}
		else
		{
			regs->a0 = out_val;
			if (!cpu_in_enclave(csr_read(CSR_MHARTID)))
			{
				if ((out_val >= 0UL) && (out_val <= SBI_LEGAL_MAX))
				{
					regs->a0 = SBI_OK;
					regs->a1 = out_val;
				}
			}
		}
	}

	return 0;
}

int sbi_ecall_init(void)
{
	int ret;

	/* The order of below registrations is performance optimized */
	ret = sbi_ecall_register_extension(&ecall_time);
	if (ret)
		return ret;
	ret = sbi_ecall_register_extension(&ecall_rfence);
	if (ret)
		return ret;
	ret = sbi_ecall_register_extension(&ecall_ipi);
	if (ret)
		return ret;
	ret = sbi_ecall_register_extension(&ecall_base);
	if (ret)
		return ret;
	ret = sbi_ecall_register_extension(&ecall_hsm);
	if (ret)
		return ret;
	ret = sbi_ecall_register_extension(&ecall_legacy);
	if (ret)
		return ret;
	ret = sbi_ecall_register_extension(&ecall_vendor);
	if (ret)
		return ret;
	ret = sbi_ecall_register_extension(&ecall_penglai);
	if (ret)
		return ret;

	return 0;
}<|MERGE_RESOLUTION|>--- conflicted
+++ resolved
@@ -186,19 +186,15 @@
 		case SBI_GET_REPORT:
 			retval = sm_get_report((uintptr_t*)regs, (char*)arg0, (uintptr_t*)arg1, arg2);
 			break;
-<<<<<<< HEAD
 		case SBI_SHM_ATTACH:
 			retval = sm_shm_attatch((uintptr_t*)regs, arg0);
 			break;
 		case SBI_SHM_STAT:
 			retval = sm_shm_stat((uintptr_t*)regs, arg0, arg1);
 			break;
-=======
 		case SBI_GET_KEY:
 			retval = sm_get_key((uintptr_t*)regs, arg0, (uintptr_t*)arg1, arg2);
 			break;
-
->>>>>>> 21160df9
 		default:
 			retval = SBI_ERR_FAILED;
 			sbi_bug("M mode: enclave_call_trap: unsupported ecall number %lx from enclave\n", n);
