--- conflicted
+++ resolved
@@ -43,19 +43,7 @@
   spin_unlock(&enclave_metadata_lock);
 }
 
-<<<<<<< HEAD
-spinlock_t enclave_relay_page_lock = SPINLOCK_INIT;
-inline void acquire_enclave_relay_page_lock()
-{
-  spin_lock(&enclave_relay_page_lock);
-}
-inline void release_enclave_relay_page_lock()
-{
-  spin_unlock(&enclave_relay_page_lock);
-}
-=======
 static spinlock_t enclave_relay_page_lock = SPINLOCK_INIT;
->>>>>>> ea13713a
 
 //enclave metadata
 struct link_mem_t* enclave_metadata_head = NULL;
@@ -581,12 +569,7 @@
   struct relay_page_entry_t* relay_page_entry = NULL;
   int found = 0, link_mem_index = 0;
 
-<<<<<<< HEAD
-  acquire_enclave_relay_page_lock();
-
-=======
   spin_lock(&enclave_relay_page_lock);
->>>>>>> ea13713a
   //relay_page_entry metadata list hasn't be initialized yet
   if(relay_page_head == NULL)
   {
@@ -649,22 +632,16 @@
     relay_page_entry->size = relay_page_size;
   }
 
-<<<<<<< HEAD
-  release_enclave_relay_page_lock();
-=======
+
   spin_unlock(&enclave_relay_page_lock);
->>>>>>> ea13713a
   return relay_page_entry;
 
 failed:
   if(relay_page_entry)
     sbi_memset((void*)relay_page_entry, 0, sizeof(struct relay_page_entry_t));
 
-<<<<<<< HEAD
-  release_enclave_relay_page_lock();
-=======
+
   spin_unlock(&enclave_relay_page_lock);
->>>>>>> ea13713a
   return NULL;
 }
 
@@ -686,12 +663,7 @@
   struct relay_page_entry_t *relay_page_entry = NULL;
   int found = 0, ret_val = 0;
 
-<<<<<<< HEAD
-  acquire_enclave_relay_page_lock();
-
-=======
   spin_lock(&enclave_relay_page_lock);
->>>>>>> ea13713a
   // sbi_printf("free relay page address %lx relay_page_size %lx\n", relay_page_addr, relay_page_size);
   for(cur = relay_page_head; cur != NULL; cur = cur->next_link_mem)
   {
@@ -715,12 +687,7 @@
     ret_val = -1;
   }
 
-<<<<<<< HEAD
-  release_enclave_relay_page_lock();
-
-=======
   spin_unlock(&enclave_relay_page_lock);
->>>>>>> ea13713a
   return ret_val;
 }
 
@@ -737,12 +704,7 @@
   struct relay_page_entry_t *relay_page_entry = NULL;
   int i, k, found=0;
 
-<<<<<<< HEAD
-  acquire_enclave_relay_page_lock();
-
-=======
   spin_lock(&enclave_relay_page_lock);
->>>>>>> ea13713a
   cur = relay_page_head;
   for (k  = 0; k < (*link_mem_index); k++)
     cur = cur->next_link_mem;
@@ -781,12 +743,7 @@
     return NULL;
   }
 
-<<<<<<< HEAD
-  release_enclave_relay_page_lock(); 
-
-=======
   spin_unlock(&enclave_relay_page_lock);
->>>>>>> ea13713a
   return relay_page_entry;
 }
 
@@ -2312,7 +2269,7 @@
   enclave = __get_enclave(eid);
 
   release_enclave_metadata_lock();
-  
+
   if(!enclave || check_enclave_authentication(enclave)!=0 || enclave->state != RUNNING)
   {
     ret = -1UL;
