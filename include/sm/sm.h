#ifndef _SM_H
#define _SM_H

#include "sbi/sbi_types.h"
#include "sm/enclave_args.h"
#include "sm/ipi.h"

#define SM_BASE 0x80000000UL
#define SM_SIZE 0x200000UL

//SBI_CALL NUMBERS
#define SBI_SET_PTE            101
#define SBI_SM_INIT            100
#define SBI_CREATE_ENCLAVE      99
#define SBI_ATTEST_ENCLAVE      98
#define SBI_RUN_ENCLAVE         97
#define SBI_STOP_ENCLAVE        96
#define SBI_RESUME_ENCLAVE      95
#define SBI_DESTROY_ENCLAVE     94
#define SBI_MEMORY_EXTEND       92
#define SBI_MEMORY_RECLAIM      91
#define SBI_CREATE_SERVER_ENCLAVE         90
#define SBI_DESTROY_SERVER_ENCLAVE        89
#define SBI_DESTROY_SHADOW_ENCLAVE        79

#define SBI_SM_DEBUG_PRINT               88
#define SBI_RUN_SHADOW_ENCLAVE           87
#define SBI_CREATE_SHADOW_ENCLAVE        86

#define SBI_SCHRODINGER_INIT             85
#define SBI_SM_PT_AREA_SEPARATION        83
#define SBI_SM_SPLIT_HUGE_PAGE           82
#define SBI_SM_MAP_PTE                   81
#define SBI_ATTEST_SHADOW_ENCLAVE        80

//SBI_SET_PTE reason
#define SBI_SET_PTE_ONE          1
#define SBI_PTE_MEMSET           2
#define SBI_PTE_MEMCPY           3
#define SBI_SET_PTE_BATCH_ZERO   4
#define SBI_SET_PTE_BATCH_SET    5

//Error code of enclave sbi call
#define ENCLAVE_ERROR           -1
#define ENCLAVE_NO_MEM          -2
#define ENCLAVE_ATTESTATION     -3

//Enclave exit reason 
#define ENCLAVE_SUCCESS          0
#define ENCLAVE_TIMER_IRQ        1
#define ENCLAVE_OCALL            2
#define ENCLAVE_YIELD            3

//Function id of resume reason
#define RESUME_FROM_TIMER_IRQ    0
#define RESUME_FROM_STOP         1
#define RESUME_FROM_OCALL        2

#define SBI_LEGAL_MAX            100UL

//Enclave ocall reason
#define SBI_EXIT_ENCLAVE         99
#define SBI_ENCLAVE_OCALL        98
#define SBI_ACQUIRE_SERVER       97
#define SBI_CALL_ENCLAVE         96
#define SBI_ENCLAVE_RETURN       95
#define SBI_ASYN_ENCLAVE_CALL    93
#define SBI_SPLIT_MEM_REGION     92
#define SBI_GET_CALLER_ID        91
#define SBI_GET_ENCLAVE_ID       90
#define SBI_YIELD                89
#define SBI_GET_REPORT           94
<<<<<<< HEAD

#define SBI_SHM_ATTACH           84
#define SBI_SHM_STAT             83
=======
#define SBI_GET_KEY              88
>>>>>>> 21160df9

//Enclave ocall error number
#define SYS_NULL                 0

//Enclave ocall number
#define OCALL_MMAP                   1
#define OCALL_UNMAP                  2
#define OCALL_SYS_WRITE              3
#define OCALL_SBRK                   4
#define OCALL_READ_SECT              5
#define OCALL_WRITE_SECT             6
#define OCALL_RETURN_RELAY_PAGE      7
<<<<<<< HEAD
#define OCALL_SHM_GET                8
#define OCALL_SHM_DETACH             9
#define OCALL_SHM_DESTROY            10
=======
#define OCALL_GETRANDOM              8
>>>>>>> 21160df9

typedef int page_meta;
#define NORMAL_PAGE                      ((page_meta)0x7FFFFFFF)
#define ZERO_MAP_PAGE                    ((page_meta)0x7FFFFFFE)
#define PRIVATE_PAGE                     ((page_meta)0x80000000)
#define IS_PRIVATE_PAGE(meta)            (((page_meta)meta) & PRIVATE_PAGE)
#define IS_PUBLIC_PAGE(meta)             (!IS_PRIVATE_PAGE(meta))
#define IS_ZERO_MAP_PAGE(meta)           (((page_meta)meta & NORMAL_PAGE) == ZERO_MAP_PAGE)
#define IS_SCHRODINGER_PAGE(meta)        (((page_meta)meta & NORMAL_PAGE) != NORMAL_PAGE)
#define MAKE_PRIVATE_PAGE(meta)          ((page_meta)meta | PRIVATE_PAGE)
#define MAKE_PUBLIC_PAGE(meta)           ((page_meta)meta & NORMAL_PAGE)
#define MAKE_ZERO_MAP_PAGE(meta)         (((page_meta)meta & PRIVATE_PAGE) | ZERO_MAP_PAGE)
#define MAKE_SCHRODINGER_PAGE(pri, pos)  (pri ? \
    (PRIVATE_PAGE | ((page_meta)pos & NORMAL_PAGE)) \
    : ((page_meta)pos & NORMAL_PAGE))
#define SCHRODINGER_PTE_POS(meta)        (IS_ZERO_MAP_PAGE(meta) ? -1 : ((int)meta & (int)0x7FFFFFFF))

struct pt_area_batch_t {
	unsigned long ptep_base;
	union {
		unsigned long ptep_size;
		unsigned long ptep_entry;
	} entity;
};

void sm_init();

int enable_enclave();
//remember to acquire mbitmap_lock before using these functions
int contain_private_range(uintptr_t pfn, uintptr_t pagenum);
int test_public_range(uintptr_t pfn, uintptr_t pagenum);
int set_private_range(uintptr_t pfn, uintptr_t pagenum);
int set_public_range(uintptr_t pfn, uintptr_t pagenum);
int unmap_mm_region(unsigned long paddr, unsigned long size);
int remap_mm_region(unsigned long paddr, unsigned long size);

int check_in_enclave_world();

// Called by host
// Penglai-specific operations
uintptr_t sm_sm_init(uintptr_t pt_area_base, uintptr_t pt_area_size, uintptr_t mbitmap_base, uintptr_t mbitmap_size);
uintptr_t sm_pt_area_separation(uintptr_t pgd_order, uintptr_t pmd_order);
uintptr_t sm_set_pte(uintptr_t flag, uintptr_t* pte_addr, uintptr_t pte_src, uintptr_t size);
uintptr_t sm_map_pte(uintptr_t* pte, uintptr_t* new_pte_addr);
uintptr_t sm_mm_init(uintptr_t paddr, uintptr_t size);
uintptr_t sm_mm_extend(uintptr_t paddr, uintptr_t size);
uintptr_t sm_schrodinger_init(uintptr_t paddr, uintptr_t size);

// Enclave-related operations
uintptr_t sm_create_enclave(uintptr_t enclave_create_args);
uintptr_t sm_attest_enclave(uintptr_t enclave_id, uintptr_t report, uintptr_t nonce);
uintptr_t sm_run_enclave(uintptr_t *regs, uintptr_t enclave_id, uintptr_t enclave_run_arg);
uintptr_t sm_stop_enclave(uintptr_t *regs, uintptr_t enclave_id);
uintptr_t sm_resume_enclave(uintptr_t *regs, uintptr_t enclave_id, uintptr_t resume_func_id);
uintptr_t sm_destroy_enclave(uintptr_t *regs, uintptr_t enclave_id);

// Server enclave-related operations
uintptr_t sm_create_server_enclave(uintptr_t enclave_create_args);
uintptr_t sm_destroy_server_enclave(uintptr_t *regs, uintptr_t enclave_id);

// Shadow enclave-related operations
uintptr_t sm_create_shadow_enclave(uintptr_t enclave_create_args);
uintptr_t sm_run_shadow_enclave(uintptr_t *regs, uintptr_t enclave_id, uintptr_t shadow_enclave_run_args);
uintptr_t sm_attest_shadow_enclave(uintptr_t enclave_id, uintptr_t report, uintptr_t nonce);
uintptr_t sm_destroy_shadow_enclave(uintptr_t *regs, uintptr_t enclave_id);

// Called by enclave
uintptr_t sm_enclave_ocall(uintptr_t *regs, uintptr_t ocall_func_id, uintptr_t arg0, uintptr_t arg1, uintptr_t arg2);
uintptr_t sm_exit_enclave(uintptr_t *regs, uintptr_t retval);
// IPC interfaces for enclaves
uintptr_t sm_server_enclave_acquire(uintptr_t *regs, uintptr_t server_name);
uintptr_t sm_call_enclave(uintptr_t *regs, uintptr_t enclave_id, uintptr_t arg);
uintptr_t sm_asyn_enclave_call(uintptr_t *regs, uintptr_t enclave_name, uintptr_t arg);
uintptr_t sm_enclave_return(uintptr_t *regs, uintptr_t arg);
uintptr_t sm_get_report(uintptr_t *regs, char* name, uintptr_t *report, uintptr_t nonce);
uintptr_t sm_get_key(uintptr_t *regs, uintptr_t key_type, uintptr_t *key, uintptr_t key_size);

uintptr_t sm_get_caller_id(uintptr_t *regs);
uintptr_t sm_get_enclave_id(uintptr_t *regs);
uintptr_t sm_split_mem_region(uintptr_t *regs, uintptr_t mem_addr, uintptr_t mem_size, uintptr_t split_addr);

// Called when timer irq
uintptr_t sm_do_timer_irq(uintptr_t *regs, uintptr_t mcause, uintptr_t mepc);
uintptr_t sm_handle_yield(uintptr_t *regs);

// Debug
uintptr_t sm_print(uintptr_t paddr, uintptr_t size);

#endif /* _SM_H */<|MERGE_RESOLUTION|>--- conflicted
+++ resolved
@@ -70,13 +70,13 @@
 #define SBI_GET_ENCLAVE_ID       90
 #define SBI_YIELD                89
 #define SBI_GET_REPORT           94
-<<<<<<< HEAD
+
 
 #define SBI_SHM_ATTACH           84
 #define SBI_SHM_STAT             83
-=======
+
+
 #define SBI_GET_KEY              88
->>>>>>> 21160df9
 
 //Enclave ocall error number
 #define SYS_NULL                 0
@@ -89,13 +89,12 @@
 #define OCALL_READ_SECT              5
 #define OCALL_WRITE_SECT             6
 #define OCALL_RETURN_RELAY_PAGE      7
-<<<<<<< HEAD
-#define OCALL_SHM_GET                8
-#define OCALL_SHM_DETACH             9
-#define OCALL_SHM_DESTROY            10
-=======
+
+#define OCALL_SHM_GET                9
+#define OCALL_SHM_DETACH             10
+#define OCALL_SHM_DESTROY            11
+
 #define OCALL_GETRANDOM              8
->>>>>>> 21160df9
 
 typedef int page_meta;
 #define NORMAL_PAGE                      ((page_meta)0x7FFFFFFF)
